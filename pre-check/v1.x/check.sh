--- conflicted
+++ resolved
@@ -556,8 +556,6 @@
     echo -e "\n==============================\n"
 }
 
-<<<<<<< HEAD
-=======
 check_backup_target()
 {
     log_info "Starting Backup Target check..."
@@ -589,7 +587,6 @@
     echo -e "\n==============================\n"
 }
 
->>>>>>> 712bfa4e
 # This throws a warning if the minimum number of copies for a backing image is less than the default (3) 
 # Or if the minimum number of copies is set to '0' - it failes the test. VMs won't start if the backing image isn't available after upgrade. 
 check_images()
